--- conflicted
+++ resolved
@@ -1,9 +1,5 @@
 #!/usr/bin/env python
 # coding: utf-8
-
-get_ipython().run_line_magic("load_ext", "autoreload")
-get_ipython().run_line_magic("autoreload", "2")
-
 
 # # Generation
 #
@@ -18,16 +14,19 @@
 
 from vllm import LLM, SamplingParams
 
-from dart_math.data import RespSampleVLLM, load_query_dps
+
+from dart_math.utils import (
+    init_logging,
+    get_pathname_from_name_or_path,
+    PromptTemplate,
+)
+
+from dart_math.gen import is_dp_dars_finished, Generator
 from dart_math.eval import EvaluatorMathBatch
+from dart_math.data import load_query_dps, RespSampleVLLM
 from dart_math.exec import CodeExecCfg
-from dart_math.gen import Generator, is_dp_dars_finished
-from dart_math.utils import (
-    PROJ_HOME,
-    PromptTemplate,
-    get_pathname_from_name_or_path,
-    init_logging,
-)
+from dart_math.utils import PROJ_HOME
+
 
 init_logging()
 
@@ -168,19 +167,13 @@
 args, unk_args = parser.parse_known_args(sys.argv)
 
 
-os.environ["CUDA_VISIBLE_DEVICES"] = "6"
-
-# Test tool-integrated reasoning
-
-args.prompt_template = "tool"
-
-
 if args.inf_seed == -1:
     args.inf_seed = int(time.time() * 10**6) % 2**32
-
+    logging.warning(f"args.inf_seed=-1 -> Setting {args.inf_seed=}")
 
 if "tool" in args.prompt_template and args.code_exec_cfg == "":
     args.code_exec_cfg = "python"
+    logging.warning(f"{args.prompt_template=} -> Setting {args.code_exec_cfg=}")
 
 
 model_dirname = get_pathname_from_name_or_path(args.model_name_or_path)
@@ -200,7 +193,7 @@
     args.n_paths = 1
     args.top_p = 1
     logging.warning(
-        "Temperature is too small. Setting temperautre = 0, n_paths = 1, top_p = 1 for vLLM."
+        f"args.temperature<=1e-5 -> Setting {args.temperature=}, {args.n_paths=}, {args.top_p=} for vLLM."
     )
 
 sampling_params = SamplingParams(
@@ -255,11 +248,6 @@
 generator.gen(
     query_dps=query_dps,
     dp_stop_criteria=is_dp_dars_finished,
-<<<<<<< HEAD
-    resp_sample_cls=RespSampleVLLM,
-    batch_evaluator=(EvaluatorMathBatch() if not args.gen_only else None),
-=======
->>>>>>> 92c39e97
     save_path=args.gen_save_path,
     n_paths_per_save=args.save_gen_path_bs,
 )
