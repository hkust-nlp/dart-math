import logging
import os
from typing import Callable

import orjson
from pebble import ProcessPool
from tqdm import tqdm
from vllm import LLM, RequestOutput, SamplingParams

from .data import DS_ID2N_SHOTS, ICL_EGS, QueryDataPoint, RespSampleBase, RespSampleVLLM
from .eval import EvaluatorBatchBase
from .exec import CodeExecCfg, exec_cells
from .parallel import seq_consume_preset_queue_w_each_timeout
from .utils import BASE_MODEL_IDS, PromptTemplate, get_pathname_from_name_or_path

# %% ../nbs/02_gen.ipynb 0

# Data Preprocessing


def get_n_shots(
    dataset: str,
    model: str,
) -> int:
    """Get the number of ICL examples adaptive to the dataset and model."""
    if model in BASE_MODEL_IDS or "mammoth2" in model.lower():
        n_shots = DS_ID2N_SHOTS.get(dataset)
    else:
        n_shots = 0

    return n_shots


def get_icl_egs(
    dataset: str, n_shots: int = None, model: str | None = None
) -> list[tuple[str, str]]:
    """Get the ICL examples for the dataset.

    Parameters
    ----------
    dataset : str
        Preset dataset ID.
    n_shots : int, default: None
        Number of examples in the few-shot prompt. `None` / Negative means adaptive to the datasets.
    model : str | None, default: None
        HF ID or path to the model.

    Returns
    -------
    list[tuple[str, str]]
        ICL examples adaptive to the dataset (and model).
    """
    n_shots = get_n_shots(dataset, model) if n_shots is None or n_shots < 0 else n_shots
    return [] if n_shots == 0 else ICL_EGS[dataset][:n_shots]


# Stopping criteria


def is_dp_dars_finished(dp: QueryDataPoint) -> str | None:
    """Judge whether DARS for a data point is finished and return the stopping reason or `None` if not finished.

    Parameters
    ----------
    dp : QueryDataPoint
        Query data point having at least the following attributes: `max_n_trials` (and `n_trials`), `min_n_corrects` (and `n_corrects`).

    Returns
    -------
    str | None
        The stopping reason or `None` if not finished.
    """
    if dp.max_n_trials > 0 and dp.n_trials >= dp.max_n_trials:
        return "max_n_trials"
    elif dp.min_n_corrects > 0 and dp.n_corrects > dp.min_n_corrects:
        return "max_n_corrects"
    else:
        return None


# IO


def get_res_fname(
    model_name_or_path: str,  # HF ID or path to the model.
    max_new_toks: int,  # Maximum length of the model output in token.
    temperature: float,  # Temperature for sampling.
    top_p: float,  # Top-p for sampling.
    prompt_template: str,  # ID or path to the prompt template.
    dataset: str,  # Name of the dataset to generate on.
    n_shots: int,  # Number of egs in few-shot prompt.
    tag: str,  # Tag describing sample number informantion for the result file.
    inf_seed: int,  # Seed for randomness.
) -> str:  # Path to the result file.
    """Get the JSONL file name to save results to."""
    # LLM-specific
    res_filename = get_pathname_from_name_or_path(model_name_or_path)
    res_filename += "-" + f"outlen{max_new_toks}"
    if temperature <= 0:
        temperature = 0
        top_p = 1
    res_filename += "-" + f"t{temperature}"
    res_filename += "-" + f"p{top_p}"
    res_filename += "-" + f"prompt-{get_pathname_from_name_or_path(prompt_template)}"

    # Dataset-specific
    res_filename += "-" + get_pathname_from_name_or_path(dataset)
    res_filename += "-" + f"{n_shots}shot"

    # Run specific
    res_filename += "-" + f"tag-{tag}"
    res_filename += "-" + f"seed{inf_seed}"

    res_filename += ".jsonl"

    return res_filename


# Pipeline


class Generator:
    """Generator with various features such as stopping criteria and code execution.

    Parameters
    ----------
    llm : LLM
        The `vllm` model to generate with (or other objects with compatible `generate` interfaces).
    sampling_params : SamplingParams
        The sampling parameters for the `llm` (or other objects with compatible interfaces).
        NOTE: `n > 1` might cause bugs in `vllm` for now (0.4.2).
    batch_evaluator : EvaluatorBatchBase | None, default: None
        The batch evaluator to evaluate the generated responses. `None` means no evaluation.
    resp_sample_cls : type, default: RespSampleVLLM
        The class to collect the generated response as.
    code_exec_cfg : str | None, default: None
        The tool using configuration.
    """
<<<<<<< HEAD
    if save_path and "seed" not in save_path.lower():
        seed = sampling_params.seed
        prefix, ext = os.path.splitext(save_path)
        save_path = f"{prefix}-seed{seed}{ext}"  # Add seed to the file name

    model_name_or_path = llm.llm_engine.model_config.model

    all_new_samples = []
    sched_finished = False
    while not sched_finished:  # Loop on batches
        batch_dps = []
        batch_input_strs = []

        # Collect input strings batch
        batch_collected = False
        while not (batch_collected or sched_finished):
            # Loop on `query_samples` repeatedly
            sched_finished = True  # Speculate that all data points are finished
            for dp in query_dps:  # Loop on data points
                if dp_stop_criteria(dp):
                    continue  # Skip finished data point

                # Still have data points to generate
                sched_finished = False
                dp.n_trials += 1  # For `dp_stop_criteria`
                batch_dps.append(dp)

                # Make the input string
                icl_egs = get_icl_egs(dp.dataset, dp.n_shots, model_name_or_path)

                input_str = dp.prompt_template.make_full_prompt(dp.query, icl_egs)
                batch_input_strs.append(input_str.strip())
                # NOTE: `.strip()` is important for SFT/RL models and also acceptable for both 0-shot on SFT/RL models and few-shot on base models

                # Check if batch is full
                batch_collected = (
                    n_paths_per_save is not None
                    and n_paths_per_save > 0
                    and len(batch_input_strs) * sampling_params.n >= n_paths_per_save
                )
                if batch_collected or sched_finished:
                    break

        # rand_idx = random.choice(range(len(batch_input_strs)))
        logging.info(f"batch_input_strs[{0}]: {batch_input_strs[0]}")
=======
>>>>>>> 92c39e97

    def __init__(
        self,
        llm: LLM,
        sampling_params: SamplingParams,
        resp_sample_cls: type = RespSampleVLLM,
        batch_evaluator: EvaluatorBatchBase | None = None,
        code_exec_cfg: CodeExecCfg | str | None = None,
    ):
        self.llm = llm
        self.sampling_params = sampling_params
        self.resp_sample_cls = resp_sample_cls
        self.batch_evaluator = batch_evaluator
        self.code_exec_cfg = (
            code_exec_cfg
            if isinstance(code_exec_cfg, CodeExecCfg)
            else CodeExecCfg.load_from_id_or_path(code_exec_cfg)
        )

<<<<<<< HEAD
        # Collect outputs batch
        batch_new_samples = []
        for dp, req_output in zip(batch_dps, batch_req_outputs):
            for gen_path in req_output.outputs:
                batch_new_samples.append(resp_sample_cls.collect(dp, gen_path))

        if batch_evaluator is not None:
            answers, corrects = batch_evaluator.batch_eval(batch_new_samples)

            for sample, ans, correct in zip(batch_new_samples, answers, corrects):
                sample.ans = str(ans)
                sample.correct = correct if isinstance(correct, bool) else bool(correct)

            sample_idx = 0
            for dp, req_output in zip(batch_dps, batch_req_outputs):
                for _ in req_output.outputs:
                    dp.n_corrects += batch_new_samples[sample_idx].correct
                    sample_idx += 1

        # Save responses batch incrementally
        if save_path is None or save_path == "":  # No saving, return
            all_new_samples += batch_new_samples
        else:  # Save to file
            os.makedirs(os.path.dirname(save_path), exist_ok=True)

            with open(save_path, "a") as f:
                for sample in batch_new_samples:
                    f.write(orjson.dumps(sample.to_dict()).decode() + "\n")
=======
        if (
            self.code_exec_cfg is not None
            and self.code_exec_cfg.output_begin.strip() not in self.sampling_params.stop
        ):
            self.sampling_params.stop.append(self.code_exec_cfg.output_begin.strip())

    def gen_pure(
        self,
        input_strs: list[str],
    ) -> list[RequestOutput]:
        """Code execution only supports one-path generation for now.

        Parameters
        ----------
        input_strs : list[str]
            The input strings as direct input to the model.

        Returns
        -------
        list[RequestOutput]
            The generated responses grouped by input strings.
        """
        # rand_idx = random.choice(range(len(batch_input_strs)))
        logging.info(f"sampling_params: {self.sampling_params}")
        logging.info(f"input_strs[0]: {input_strs[0]}")
        if self.code_exec_cfg is None:
            req_outputs = self.llm.generate(input_strs, self.sampling_params)
        else:
            # With code execution
            assert (
                self.sampling_params.n == 1
            ), "Support one-path generation only for now."
            req_outputs = [None] * len(input_strs)
            remain_ids = list(range(len(input_strs)))
            while True:
                remain_input_strs = [
                    input_strs[i]
                    + (
                        req_outputs[i].outputs[0].text
                        if req_outputs[i] is not None
                        else ""
                    )
                    for i in remain_ids
                ]
                remain_req_outputs = self.llm.generate(
                    remain_input_strs, self.sampling_params
                )
                for i, req_output in zip(remain_ids, remain_req_outputs):
                    if req_outputs[i] is None:
                        req_output.outputs[0].cumulative_logprob = [
                            req_output.outputs[0].cumulative_logprob
                        ]
                        req_outputs[i] = req_output
                    else:  # Align with RespSampleVLLM.collect
                        gen_path = req_outputs[i].outputs[0]
                        new_gen_path = req_output.outputs[0]
                        gen_path.text += new_gen_path.text
                        gen_path.token_ids += new_gen_path.token_ids
                        gen_path.finish_reason = new_gen_path.finish_reason
                        gen_path.stop_reason = new_gen_path.stop_reason
                        # Non-sense if simply adding up
                        gen_path.cumulative_logprob.append(
                            new_gen_path.cumulative_logprob
                        )
                new_remain_ids = []
                for i in remain_ids:
                    req_output = req_outputs[i]
                    gen_path = req_output.outputs[0]
                    if self.code_exec_cfg.no_cells_todo(gen_path.text) or (
                        self.batch_evaluator.extract_explicit_ans(gen_path.text)
                        is not None
                    ):  # Stop
                        continue
                    if (
                        gen_path.text.count(self.code_exec_cfg.output_begin)
                        >= self.code_exec_cfg.n_call_max
                    ):
                        req_output.finish_reason = "call"
                        continue
                    if (
                        len(gen_path.token_ids)  # All output tokens
                        > self.sampling_params.max_tokens
                    ):
                        req_output.finish_reason = "length"
                        continue
                    new_remain_ids.append(i)

                remain_ids = new_remain_ids
                logging.info(f"len(remain_ids): {len(remain_ids)}")
                if len(remain_ids) == 0:
                    break
                cells_list = [
                    self.code_exec_cfg.extract_cells(req_outputs[i].outputs[0].text)
                    for i in remain_ids
                ]
                logging.info(f"cells_list: (#{len(cells_list)})[{cells_list[0]},...]")
                assert len(cells_list) == len(remain_ids), "Mismatched cells and ids"

                results = []
                with ProcessPool(max_workers=4) as pool:
                    iterator = pool.map(
                        exec_cells, cells_list, timeout=self.code_exec_cfg.timeout
                    ).result()
                    pbar = tqdm(total=len(cells_list), desc="Executing")
                    while True:
                        try:
                            result = next(iterator)
                            results.append(result)
                        except StopIteration:
                            break
                        except Exception as e:
                            results.append(e)
                        pbar.update(1)
                    pbar.close()

                for idx, exec_res in enumerate(results):
                    if isinstance(exec_res, tuple):
                        stdout, stderr = exec_res
                        output = stdout if stdout else stderr
                    else:  # e.g. `asyncio.TimeoutError`
                        output = str(exec_res)
                    if len(output) > sum(self.code_exec_cfg.trunc_len):
                        len_begin, len_end = self.code_exec_cfg.trunc_len
                        output = (
                            output[:len_begin]
                            + self.code_exec_cfg.elipsis
                            + output[-len_end:]
                        )
                    req_id = remain_ids[idx]
                    req_output = req_outputs[req_id]
                    req_output.outputs[0].text += (
                        self.code_exec_cfg.wrap_output(output) + "\n\n"
                    )

        logging.info(f"req_outputs[0].outputs[0]: {req_outputs[0].outputs[0]}")
        return req_outputs

    def gen(
        self,
        query_dps: list[QueryDataPoint],
        dp_stop_criteria: Callable[[QueryDataPoint], bool],
        save_path: str | None = None,
        n_paths_per_save: int | None = None,
    ) -> list[RespSampleBase] | None:
        """Generate responses on the given query data points with specified stopping criteria.

        Parameters
        ----------

        query_dps : list[QueryDataPoint]
            The query-level data points to generate responses on.
        dp_stop_criteria : Callable[[QueryDataPoint], bool]
            The function to check if a query data point should be stopped generating on.
        save_path : str | None, default: "auto"
            Path to save the generated reponses to. `None` or `""` means no saving.
        n_paths_per_save : int | None, default: None
            Response-level samples or `None` if saving.


        Returns
        -------
        list[RespSampleBase] | None
            The generated responses or `None` if saving.
        """
        if save_path and "seed" not in save_path.lower():
            seed = self.sampling_params.seed
            prefix, ext = os.path.splitext(save_path)
            save_path = f"{prefix}-seed{seed}{ext}"  # Add seed to the file name
>>>>>>> 92c39e97

        model_name_or_path = self.llm.llm_engine.model_config.model

        all_new_samples = []
        sched_finished = False

        sample_cnt = 0
        achieve_cnt = 0
        quit_cnt = 0

        while not sched_finished:  # Loop on batches
            batch_dps = []
            batch_input_strs = []

            # Collect input strings batch
            batch_collected = False
            while not (batch_collected or sched_finished):
                # Loop on `query_samples` repeatedly
                sched_finished = True  # Speculate that all data points are finished
                for dp in query_dps:  # Loop on data points
                    stop_reason = dp_stop_criteria(dp)
                    if stop_reason is not None:
                        quit_cnt += stop_reason == "max_n_trials"
                        achieve_cnt += stop_reason == "max_n_corrects"
                        continue  # Skip finished data point

                    # Still have data points to generate
                    sched_finished = False
                    dp.n_trials += 1  # For `dp_stop_criteria`
                    batch_dps.append(dp)

                    # Make the input string
                    icl_egs = get_icl_egs(dp.dataset, dp.n_shots, model_name_or_path)

                    input_str = dp.prompt_template.make_full_prompt(dp.query, icl_egs)
                    batch_input_strs.append(input_str.strip())
                    # NOTE: `.strip()` is important for SFT/RL models and also acceptable for both 0-shot on SFT/RL models and few-shot on base models

                    # Check if batch is full
                    batch_collected = (
                        n_paths_per_save is not None
                        and n_paths_per_save > 0
                        and len(batch_input_strs) * self.sampling_params.n
                        >= n_paths_per_save
                    )
                    if batch_collected or sched_finished:
                        break

            # Generate responses batch
            batch_req_outputs = self.gen_pure(batch_input_strs)

            # Collect outputs batch
            batch_new_samples = []
            for dp, req_output in zip(batch_dps, batch_req_outputs):
                for gen_path in req_output.outputs:
                    batch_new_samples.append(self.resp_sample_cls.collect(dp, gen_path))

            if self.batch_evaluator is not None:
                answers, corrects = self.batch_evaluator.batch_eval(batch_new_samples)

                for sample, ans, correct in zip(batch_new_samples, answers, corrects):
                    sample.ans = str(ans)
                    sample.correct = (
                        correct if isinstance(correct, bool) else bool(correct)
                    )

                sample_idx = 0
                for dp, req_output in zip(batch_dps, batch_req_outputs):
                    for _ in req_output.outputs:
                        dp.n_corrects += batch_new_samples[sample_idx].correct
                        sample_idx += 1

            # Save responses batch incrementally
            if save_path is None or save_path == "":  # No saving, return
                all_new_samples += batch_new_samples
            else:  # Save to file
                os.makedirs(os.path.dirname(save_path), exist_ok=True)

                with open(save_path, "a") as f:
                    for sample in batch_new_samples:
                        f.write(orjson.dumps(sample.to_dict()).decode() + "\n")

                sample_cnt += len(batch_new_samples)

            n_all_dps = len(query_dps)
            logging.info(
                f"""# of new samples: {sample_cnt}
                Rate achieving `max_n_corrects` : {achieve_cnt / n_all_dps:.2%} (= {achieve_cnt}/{n_all_dps})
                Rate running out `max_n_trials` : {quit_cnt / n_all_dps:.2%} (= {quit_cnt}/{n_all_dps})"""
            )

        if save_path is None:
            return all_new_samples
        else:
            return None<|MERGE_RESOLUTION|>--- conflicted
+++ resolved
@@ -136,54 +136,6 @@
     code_exec_cfg : str | None, default: None
         The tool using configuration.
     """
-<<<<<<< HEAD
-    if save_path and "seed" not in save_path.lower():
-        seed = sampling_params.seed
-        prefix, ext = os.path.splitext(save_path)
-        save_path = f"{prefix}-seed{seed}{ext}"  # Add seed to the file name
-
-    model_name_or_path = llm.llm_engine.model_config.model
-
-    all_new_samples = []
-    sched_finished = False
-    while not sched_finished:  # Loop on batches
-        batch_dps = []
-        batch_input_strs = []
-
-        # Collect input strings batch
-        batch_collected = False
-        while not (batch_collected or sched_finished):
-            # Loop on `query_samples` repeatedly
-            sched_finished = True  # Speculate that all data points are finished
-            for dp in query_dps:  # Loop on data points
-                if dp_stop_criteria(dp):
-                    continue  # Skip finished data point
-
-                # Still have data points to generate
-                sched_finished = False
-                dp.n_trials += 1  # For `dp_stop_criteria`
-                batch_dps.append(dp)
-
-                # Make the input string
-                icl_egs = get_icl_egs(dp.dataset, dp.n_shots, model_name_or_path)
-
-                input_str = dp.prompt_template.make_full_prompt(dp.query, icl_egs)
-                batch_input_strs.append(input_str.strip())
-                # NOTE: `.strip()` is important for SFT/RL models and also acceptable for both 0-shot on SFT/RL models and few-shot on base models
-
-                # Check if batch is full
-                batch_collected = (
-                    n_paths_per_save is not None
-                    and n_paths_per_save > 0
-                    and len(batch_input_strs) * sampling_params.n >= n_paths_per_save
-                )
-                if batch_collected or sched_finished:
-                    break
-
-        # rand_idx = random.choice(range(len(batch_input_strs)))
-        logging.info(f"batch_input_strs[{0}]: {batch_input_strs[0]}")
-=======
->>>>>>> 92c39e97
 
     def __init__(
         self,
@@ -203,36 +155,6 @@
             else CodeExecCfg.load_from_id_or_path(code_exec_cfg)
         )
 
-<<<<<<< HEAD
-        # Collect outputs batch
-        batch_new_samples = []
-        for dp, req_output in zip(batch_dps, batch_req_outputs):
-            for gen_path in req_output.outputs:
-                batch_new_samples.append(resp_sample_cls.collect(dp, gen_path))
-
-        if batch_evaluator is not None:
-            answers, corrects = batch_evaluator.batch_eval(batch_new_samples)
-
-            for sample, ans, correct in zip(batch_new_samples, answers, corrects):
-                sample.ans = str(ans)
-                sample.correct = correct if isinstance(correct, bool) else bool(correct)
-
-            sample_idx = 0
-            for dp, req_output in zip(batch_dps, batch_req_outputs):
-                for _ in req_output.outputs:
-                    dp.n_corrects += batch_new_samples[sample_idx].correct
-                    sample_idx += 1
-
-        # Save responses batch incrementally
-        if save_path is None or save_path == "":  # No saving, return
-            all_new_samples += batch_new_samples
-        else:  # Save to file
-            os.makedirs(os.path.dirname(save_path), exist_ok=True)
-
-            with open(save_path, "a") as f:
-                for sample in batch_new_samples:
-                    f.write(orjson.dumps(sample.to_dict()).decode() + "\n")
-=======
         if (
             self.code_exec_cfg is not None
             and self.code_exec_cfg.output_begin.strip() not in self.sampling_params.stop
@@ -401,7 +323,6 @@
             seed = self.sampling_params.seed
             prefix, ext = os.path.splitext(save_path)
             save_path = f"{prefix}-seed{seed}{ext}"  # Add seed to the file name
->>>>>>> 92c39e97
 
         model_name_or_path = self.llm.llm_engine.model_config.model
 
